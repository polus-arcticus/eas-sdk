--- conflicted
+++ resolved
@@ -594,7 +594,6 @@
         offchain = await eas.getOffchain();
       });
 
-<<<<<<< HEAD
       describe('salting', () => {
         beforeEach(async () => {
           await registry.register(schema, ZERO_ADDRESS, true);
@@ -602,7 +601,7 @@
 
         it('should support customizable salts', async () => {
           const params = {
-            version: OffChainAttestationVersion.Version2,
+            version: OffchainAttestationVersion.Version2,
             schema: schemaId,
             recipient: await recipient.getAddress(),
             time: await latest(),
@@ -616,39 +615,6 @@
             { ...params, salt: encodeBytes32String('SALT1') },
             sender,
             { verifyOnchain: true }
-=======
-      describe('versioning', () => {
-        it(`should support version ${OffchainAttestationVersion.Legacy}`, async () => {
-          const response = await offchain.signOffchainAttestation(
-            {
-              version: OffchainAttestationVersion.Legacy,
-              schema: schemaId,
-              recipient: await recipient.getAddress(),
-              time: await latest(),
-              expirationTime: NO_EXPIRATION,
-              revocable: false,
-              refUID: ZERO_BYTES32,
-              data: ZERO_BYTES
-            },
-            sender
-          );
-          expect(await offchain.verifyOffchainAttestationSignature(await sender.getAddress(), response)).to.be.true;
-        });
-
-        it(`should support version ${OffchainAttestationVersion.Version1}`, async () => {
-          const response = await offchain.signOffchainAttestation(
-            {
-              version: OffchainAttestationVersion.Version1,
-              schema: schemaId,
-              recipient: await recipient.getAddress(),
-              time: await latest(),
-              expirationTime: NO_EXPIRATION,
-              revocable: false,
-              refUID: ZERO_BYTES32,
-              data: ZERO_BYTES
-            },
-            sender
->>>>>>> c374d689
           );
           expect(await offchain.verifyOffchainAttestationSignature(await sender.getAddress(), attestation)).to.be.true;
 
@@ -664,7 +630,7 @@
 
         it('should generate a random salt by default', async () => {
           const params = {
-            version: OffChainAttestationVersion.Version2,
+            version: OffchainAttestationVersion.Version2,
             schema: schemaId,
             recipient: await recipient.getAddress(),
             time: await latest(),
@@ -695,10 +661,6 @@
         it('should verify the attestation onchain', async () => {
           const attestation = await offchain.signOffchainAttestation(
             {
-<<<<<<< HEAD
-=======
-              version: OffchainAttestationVersion.Version1,
->>>>>>> c374d689
               schema: schemaId,
               recipient: await recipient.getAddress(),
               time: await latest(),
@@ -716,11 +678,7 @@
 
         it('should throw on onchain verification of invalid attestations', async () => {
           const params = {
-<<<<<<< HEAD
-            version: OffChainAttestationVersion.Version2,
-=======
-            version: OffchainAttestationVersion.Version1,
->>>>>>> c374d689
+            version: OffchainAttestationVersion.Version2,
             schema: schemaId,
             recipient: await recipient.getAddress(),
             time: await latest(),
@@ -752,11 +710,7 @@
 
         it('should throw on offchain verification of invalid attestations', async () => {
           const params = {
-<<<<<<< HEAD
-            version: OffChainAttestationVersion.Version2,
-=======
-            version: OffchainAttestationVersion.Version1,
->>>>>>> c374d689
+            version: OffchainAttestationVersion.Version2,
             schema: schemaId,
             recipient: await recipient.getAddress(),
             time: await latest(),
