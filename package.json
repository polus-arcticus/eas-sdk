--- conflicted
+++ resolved
@@ -1,10 +1,6 @@
 {
   "name": "@ethereum-attestation-service/eas-sdk",
-<<<<<<< HEAD
-  "version": "2.0.1-beta.1",
-=======
-  "version": "1.6.0",
->>>>>>> 6648c48d
+  "version": "2.1.0-beta.1",
   "description": "Ethereum Attestation Service - TypeScript/JavaScript SDK",
   "repository": "git@github.com:ethereum-attestation-service/eas-sdk.git",
   "author": "Leonid Beder <leonid@lbeder.com>",
